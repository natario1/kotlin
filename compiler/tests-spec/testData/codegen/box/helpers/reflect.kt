// WITH_RUNTIME
// WITH_REFLECT
// FULL_JDK

<!PACKAGE!>

import kotlin.reflect.*
import kotlin.reflect.full.*

fun checkAnnotation(className: String, annotationName: String) =
    Class.forName(className).annotations.find { it.annotationClass.qualifiedName == annotationName } != null

fun checkSuperClass(classRef: KClass<*>, superClassName: String) =
    classRef.superclasses.find { it.qualifiedName == superClassName } != null

private fun getClassTypeParameter(classRef: KClass<*>, typeParameter: String) =
    classRef.typeParameters.find { it.name == typeParameter }

private fun getCallableTypeParameter(callableRef: KCallable<*>, typeParameter: String) =
    callableRef.typeParameters.find { it.name == typeParameter }

private fun getParameter(functionRef: KFunction<*>, parameterName: String) =
    functionRef.parameters.find { it.name == parameterName }

fun checkClassTypeParameter(classRef: KClass<*>, typeParameter: String) = getClassTypeParameter(classRef, typeParameter) != null

fun checkClassTypeParameters(classRef: KClass<*>, typeParameters: List<String>) =
    typeParameters.all { checkClassTypeParameter(classRef, it) }

fun checkCallableTypeParameter(callableRef: KCallable<*>, typeParameter: String) =
    getCallableTypeParameter(callableRef, typeParameter) != null

fun checkCallableTypeParameters(callableRef: KCallable<*>, typeParameters: List<String>) =
    typeParameters.all { checkCallableTypeParameter(callableRef, it) }

fun checkTypeUpperBounds(typeParameter: KTypeParameter, typeParameters: List<String>) =
    typeParameters.all { typeParameterName: String ->
        typeParameter.upperBounds.find { it.toString() == typeParameterName } != null
    }

fun checkClassTypeParametersWithUpperBounds(classRef: KClass<*>, typeParameters: List<Pair<String, List<String>>>) =
    typeParameters.all { (parameterName, parameterUpperBounds) ->
        getClassTypeParameter(classRef, parameterName).let { typeParameter: KTypeParameter? ->
            typeParameter != null && checkTypeUpperBounds(typeParameter, parameterUpperBounds)
        }
    }

fun checkCallableTypeParametersWithUpperBounds(callableRef: KCallable<*>, typeParameters: List<Pair<String, List<String>>>) =
    typeParameters.all { (parameterName, parameterUpperBounds) ->
        getCallableTypeParameter(callableRef, parameterName).let { typeParameter: KTypeParameter? ->
            typeParameter != null && checkTypeUpperBounds(typeParameter, parameterUpperBounds)
        }
    }

fun checkSuperTypeAnnotation(classRef: KClass<*>, superClassName: String, annotationName: String): Boolean {
    val superType = classRef.supertypes.find { it.classifier.toString() == superClassName }

<<<<<<< HEAD
    return (superType?.annotations?.find { it.annotationClass.qualifiedName == annotationName } != null) ?: false
=======
    return superType?.annotations?.find { it.annotationClass.qualifiedName == annotationName } != null
>>>>>>> c6eac85f
}

fun checkClassName(ref: KClass<*>, expectedQualifiedName: String) = ref.qualifiedName == expectedQualifiedName

fun checkPackageName(fileClass: String, expectedName: String) =
    Class.forName(fileClass).`package`.name == expectedName

fun checkFileAnnotation(fileClass: String, expectedName: String) =
<<<<<<< HEAD
    (Class.forName(fileClass)?.annotations?.find { it.annotationClass.qualifiedName == expectedName } != null) ?: false
=======
    Class.forName(fileClass)?.annotations?.find { it.annotationClass.qualifiedName == expectedName } != null
>>>>>>> c6eac85f

fun checkFileAnnotations(fileClass: String, expectedNames: List<String>) =
    expectedNames.all { checkFileAnnotation(fileClass, it) }

fun checkProperties(classRef: KClass<*>, properties: List<String>) =
    properties.all { property: String ->
        classRef.members.find { it.name == property } != null
    }

fun checkTypeProperties(classRef: KClass<*>, properties: List<Pair<String, String>>) =
    properties.all { (propertyName, propertyType) ->
        classRef.members.find { it.name == propertyName }?.returnType?.toString() == propertyType
    }

fun checkPropertiesWithAnnotation(classRef: KClass<*>, properties: List<Pair<String, List<String>>>) =
    properties.all { (propertyName, propertyAnnotations) ->
        val foundProperty = classRef.members.find { it.name == propertyName }

        foundProperty.let {
            it != null && propertyAnnotations.all { expectedAnnotationName: String ->
                it.annotations.find { it.annotationClass.qualifiedName == expectedAnnotationName } != null
            }
        }
    }

fun checkPropertyAnnotation(propertyRef: KProperty<*>, expectedQualifiedName: String) =
    propertyRef.annotations.find { it.annotationClass.qualifiedName == expectedQualifiedName } != null

fun checkPropertyType(propertyRef: KProperty<*>, expectedType: String) =
    propertyRef.returnType.toString() == expectedType

fun checkFunctionAnnotation(functionRef: KFunction<*>, expectedQualifiedName: String) =
    functionRef.annotations.find { it.annotationClass.qualifiedName == expectedQualifiedName } != null

fun checkCompanionObjectName(classRef: KClass<*>, expectedQualifiedName: String) =
    classRef.companionObject?.qualifiedName == expectedQualifiedName

fun checkFunctionName(functionRef: KFunction<*>, expectedQualifiedName: String) = functionRef.name == expectedQualifiedName

fun checkSetterParameterName(propertyRef: KMutableProperty<*>, expectedName: String) =
    propertyRef.setter.parameters.find { it.name == expectedName } != null

fun checkParameterType(functionRef: KFunction<*>, parameterName: String, expectedType: String) =
    getParameter(functionRef, parameterName)?.type.toString() == expectedType ?: false

fun checkParameter(functionRef: KFunction<*>, parameterName: String) =
    getParameter(functionRef, parameterName) != null

fun checkParameters(functionRef: KFunction<*>, parameterNames: List<String>) =
    parameterNames.all { checkParameter(functionRef, it) }

fun checkCallableName(property: KCallable<*>, propertyName: String) = property.name == propertyName<|MERGE_RESOLUTION|>--- conflicted
+++ resolved
@@ -55,11 +55,7 @@
 fun checkSuperTypeAnnotation(classRef: KClass<*>, superClassName: String, annotationName: String): Boolean {
     val superType = classRef.supertypes.find { it.classifier.toString() == superClassName }
 
-<<<<<<< HEAD
-    return (superType?.annotations?.find { it.annotationClass.qualifiedName == annotationName } != null) ?: false
-=======
     return superType?.annotations?.find { it.annotationClass.qualifiedName == annotationName } != null
->>>>>>> c6eac85f
 }
 
 fun checkClassName(ref: KClass<*>, expectedQualifiedName: String) = ref.qualifiedName == expectedQualifiedName
@@ -68,11 +64,7 @@
     Class.forName(fileClass).`package`.name == expectedName
 
 fun checkFileAnnotation(fileClass: String, expectedName: String) =
-<<<<<<< HEAD
-    (Class.forName(fileClass)?.annotations?.find { it.annotationClass.qualifiedName == expectedName } != null) ?: false
-=======
     Class.forName(fileClass)?.annotations?.find { it.annotationClass.qualifiedName == expectedName } != null
->>>>>>> c6eac85f
 
 fun checkFileAnnotations(fileClass: String, expectedNames: List<String>) =
     expectedNames.all { checkFileAnnotation(fileClass, it) }
